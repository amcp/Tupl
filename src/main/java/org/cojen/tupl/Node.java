--- conflicted
+++ resolved
@@ -1437,7 +1437,6 @@
     /**
      * @param pos complement of position as provided by binarySearch; must be positive
      */
-<<<<<<< HEAD
     void insertBlankLeafEntry(Tree tree, int pos, byte[] key, long vlength) throws IOException {
         int encodedKeyLen = calculateKeyLength(key);
         long encodedLen = encodedKeyLen + calculateLeafValueLength(vlength);
@@ -1469,8 +1468,6 @@
     /**
      * @param pos complement of position as provided by binarySearch; must be positive
      */
-=======
->>>>>>> b5c8ac02
     void insertFragmentedLeafEntry(Tree tree, int pos, byte[] key, byte[] value)
         throws IOException
     {
