--- conflicted
+++ resolved
@@ -160,7 +160,6 @@
         }
     }
 
-<<<<<<< HEAD
     static void transfer(Cursor from, Cursor target) throws IOException {
         Transaction txn = target.link();
         if (txn == null || txn != from.link()) {
@@ -179,7 +178,9 @@
             target.commit(value);
         } finally {
             txn.exit();
-=======
+        }
+    }
+
     static void findNoLock(Cursor c, byte[] key) throws IOException {
         final boolean auto = c.autoload(false);
         final Transaction txn = c.link(Transaction.BOGUS);
@@ -214,7 +215,6 @@
             return LockResult.TIMED_OUT_LOCK;
         } finally {
             txn.lockTimeout(originalTimeout, TimeUnit.NANOSECONDS);
->>>>>>> 0f024440
         }
     }
 
